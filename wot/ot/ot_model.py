# -*- coding: utf-8 -*-

import os

import anndata
import itertools
import numpy as np
import pandas as pd
import scipy
import sklearn

import wot.io
import wot.ot


class OTModel:
    """
    The OTModel computes transport maps.

    Parameters
    ----------
    matrix : anndata.AnnData
        The gene expression matrix for this OTModel. Matrix must have the row meta data field 'day'.
    transport_maps_directory : str
        Path to the transport map directory, where transport maps are written.
    transport_maps_prefix : str, optional
        Prefix to use for the transport maps. This can highly speed up
        initialization if the directory is filled with other non-tmap files,
        and allows to have several transport maps not overriding each other.
        If None, all files named `{prefix}_{t0}_{t1}.{extension}` will be
        considered as transport maps.
        The default prefix for transport maps is 'tmaps'
    max_threads : int, optional
        Maximum number of threads to use when computing transport maps
    **kwargs : dict
        Dictionnary of parameters. Will be inserted as is into OT configuration.
    """

    def __init__(self, matrix, tmap_out, max_threads=None, **kwargs):
        tmap_dir, tmap_prefix = os.path.split(tmap_out) if tmap_out is not None else (None, None)
        self.matrix = matrix
        self.tmap_dir = tmap_dir or '.'
        self.tmap_prefix = tmap_prefix or "tmaps"
        self.day_pairs = wot.ot.parse_configuration(kwargs.pop('day_pairs', None))

        cell_filter = kwargs.pop('cell_filter', None)
        gene_filter = kwargs.pop('gene_filter', None)
        day_filter = kwargs.pop('cell_day_filter', None)
        ncounts = kwargs.pop('ncounts', None)
        ncells = kwargs.pop('ncells', None)
        self.force = kwargs.pop('force', False)
        self.output_file_format = kwargs.pop('output_file_format', 'h5ad')
        if gene_filter is not None:
            if os.path.isfile(gene_filter):
                gene_ids = pd.read_table(gene_filter, index_col=0, header=None) \
                    .index.values
            else:
                import re
                expr = re.compile(gene_filter)
                gene_ids = [e for e in self.matrix.var.index.values if expr.match(e)]
            col_indices = self.matrix.var.index.isin(gene_ids)
            self.matrix = anndata.AnnData(self.matrix.X[:, col_indices],
                                          self.matrix.obs, self.matrix.var[col_indices].copy(False))
            wot.io.verbose('Successfuly applied gene_filter: "{}"'.format(gene_filter))
        if cell_filter is not None:
            if os.path.isfile(cell_filter):
                cell_ids = pd.read_table(cell_filter, index_col=0, header=None) \
                    .index.values
            else:
                import re
                expr = re.compile(cell_filter)
                cell_ids = [e for e in self.matrix.obs.index.values if expr.match(e)]
            row_indices = self.matrix.obs.index.isin(cell_ids)
            self.matrix = anndata.AnnData(self.matrix.X[row_indices, :],
                                          self.matrix.obs[row_indices].copy(False), self.matrix.var)

            wot.io.verbose('Successfuly applied cell_filter: "{}"'.format(cell_filter))
        if day_filter is not None:
            days = day_filter.split(',')
            row_indices = self.matrix.obs['day'].isin(days)
            self.matrix = anndata.AnnData(self.matrix.X[row_indices, :],
                                          self.matrix.obs[row_indices].copy(False), self.matrix.var)

            wot.io.verbose('Successfuly applied day_filter: "{}"'.format(day_filter))
        self.timepoints = sorted(set(self.matrix.obs['day']))
        cvs = sorted(set(self.matrix.obs['covariate'])) if 'covariate' in self.matrix.obs else [None]
        if ncells is not None:
            index_list = []
            for day in self.timepoints:
                day_query = self.matrix.obs['day'] == day
                for cv in cvs:
                    if cv is None:
                        indices = np.where(day_query)[0]
                    else:
                        indices = np.where(day_query & (self.matrix.obs['covariate'] == cv))[0]
                    if len(indices) > ncells:
                        np.random.shuffle(indices)
                        indices = indices[0:ncells]
                    index_list.append(indices)
            row_indices = np.concatenate(index_list)
            self.matrix = anndata.AnnData(self.matrix.X[row_indices, :],
                                          self.matrix.obs.iloc[row_indices].copy(False), self.matrix.var)
        if ncounts is not None:
            for i in range(self.matrix.X.shape[0]):
                p = self.matrix.X[i]
                if scipy.sparse.isspmatrix(p):
                    p = p.toarray()
                p = p.astype('float64')
                total = p.sum()
                if total > ncounts:
                    p /= total
                    self.matrix.X[i] = np.random.multinomial(ncounts, p, size=1)[0]

        if self.matrix.X.shape[0] is 0:
            print('No cells in matrix')
            exit(1)
        wot.io.verbose(len(self.timepoints), "timepoints loaded :", self.timepoints)

        if max_threads is None or max_threads == 0:
            try:
                max_usable_cores = len(os.sched_getaffinity(0))
            except Exception:
                import multiprocessing
                max_usable_cores = multiprocessing.cpu_count()
            if kwargs.pop('fast', False):
                wot.io.verbose("Fast mode. Using all but one core")
                self.max_threads = max_usable_cores - 1
            else:
                self.max_threads = 1
            wot.io.verbose("Argument max_threads not set. Using " + str(self.max_threads))
        else:
            self.max_threads = max_threads
        wot.io.verbose("Using", self.max_threads, "thread(s) at most")
        if self.max_threads > 1:
            wot.io.verbose("Warning : Multiple threads are being used. Time estimates will be inaccurate")

        self.ot_config = {'local_pca': 30, 'growth_iters': 3, 'scaling_iter': 3000, 'inner_iter_max': 50,
                          'epsilon': 0.05, 'lambda1': 1, 'lambda2': 50, 'epsilon0': 1, 'tau': 10000}

        for k in kwargs.keys():
            self.ot_config[k] = kwargs[k]
        local_pca = self.ot_config['local_pca']
        if local_pca > self.matrix.X.shape[1]:
            print("Warning : local_pca set to {}, above gene count of {}. Disabling PCA" \
                  .format(local_pca, self.matrix.X.shape[1]))
            self.ot_config['local_pca'] = 0
        if 'day' not in self.matrix.obs.columns:
            raise ValueError("Days information not available for matrix")
        if any(self.matrix.obs['day'].isnull()):
            query = self.matrix.obs['day'].isnull()
            faulty = list(self.matrix.obs.index[query])
            raise ValueError("Days information missing for cells : {}".format(faulty))

    def get_covariate_pairs(self):
        """Get all covariate pairs in the dataset"""
        if 'covariate' not in self.matrix.obs.columns:
            raise ValueError("Covariate value not available in dataset")
        from itertools import product
        covariate = sorted(set(self.matrix.obs['covariate']))
        return product(covariate, covariate)

    def compute_all_transport_maps(self, with_covariates=False):
        """
        Computes all required transport maps.

        Parameters
        ----------
        force : bool, optional, default : False
            Force recomputation of each transport map, after config update for instance.
        with_covariates : bool, optional, default : False
            Compute all covariate-restricted transport maps as well

        Returns
        -------
        None
            Only computes and saves all transport maps, does not return them.
        """
        t = self.timepoints
        day_pairs = self.day_pairs

        if day_pairs is None or len(day_pairs) == 0:
            day_pairs = [(t[i], t[i + 1]) for i in range(len(t) - 1)]

        if with_covariates:
            covariate_day_pairs = [(*d, c) for d, c in itertools.product(day_pairs, self.get_covariate_pairs())]
<<<<<<< HEAD
            if type(day_pairs) is dict:
                day_pairs = list(day_pairs.keys())
=======
            # if type(day_pairs) is dict:
            #     day_pairs = list(day_pairs.keys())
>>>>>>> 759da64d
            day_pairs = covariate_day_pairs

        # if not force:
        #     if with_covariates:
        #         day_pairs = [(t0, t1, cv) for t0, t1, cv in day_pairs
        #                      if self.cov_tmaps.get((t0, t1, *cv), None) is None]
        #     else:
        #         day_pairs = [x for x in day_pairs if self.tmaps.get(x, None) is None]

        m = self.max_threads

        if not day_pairs:
            print('No day pairs')
            return

        if m > 1:
            from joblib import Parallel, delayed
            Parallel(n_jobs=m)(delayed(self.compute_transport_map)(*x) for x in day_pairs)
        else:
            for x in day_pairs:
                self.compute_transport_map(*x)

    def compute_transport_map(self, t0, t1, covariate=None):
        """
        Computes the transport map from time t0 to time t1

        Parameters
        ----------
        t0 : float
            Source timepoint for the transport map
        t1 : float
            Destination timepoint for the transport map
        covariate : None or (int, int)
            The covariate restriction on cells from t0 and t1. None to skip

        Returns
        -------
        anndata.AnnData
            The transport map from t0 to t1

        Raises
        ------
        ValueError
            If the OTModel was initialized with day_pairs and the given pair is not present.
        """
        path = self.tmap_prefix
        wot.io.verbose("Computing tmap ({},{})".format(t0, t1))
        # If day_pairs is not None, its configuration takes precedence
        if self.day_pairs is not None:
            if (t0, t1) not in self.day_pairs:
                raise ValueError("Transport map ({},{}) is not present in day_pairs".format(t0, t1))
            local_config = self.day_pairs[(t0, t1)]
        else:
            local_config = {}

        if covariate is None:
            path += "_{}_{}".format(t0, t1)
        else:
            path += "_{}_{}_cv{}_cv{}".format(t0, t1, *covariate)
        output_file = os.path.join(self.tmap_dir, path)
        output_file = wot.io.check_file_extension(output_file, self.output_file_format)
        if os.path.exists(output_file) and not self.force:
            wot.io.verbose('Found existing tmap at ' + output_file + '. Use --force to overwrite.')
            return wot.io.read_dataset(output_file)

        config = {**self.ot_config, **local_config, 't0': t0, 't1': t1, 'covariate': covariate}
        tmap = OTModel.compute_single_transport_map(self.matrix, config)
        wot.io.write_dataset(tmap, output_file, output_format=self.output_file_format)
        wot.io.verbose("Created tmap ({}, {}) : {}".format(t0, t1, path))
        return tmap

    @staticmethod
    def compute_default_cost_matrix(a, b, eigenvals=None):

        if eigenvals is not None:
            a = a.dot(eigenvals)
            b = b.dot(eigenvals)

        cost_matrix = sklearn.metrics.pairwise.pairwise_distances(a.toarray() if scipy.sparse.isspmatrix(a) else a,
                                                                  b.toarray() if scipy.sparse.isspmatrix(b) else b,
                                                                  metric='sqeuclidean')
        cost_matrix = cost_matrix / np.median(cost_matrix)
        return cost_matrix

    @staticmethod
    def compute_single_transport_map(ds, config):
        """
        Computes a single transport map

        Parameters
        ----------
        ds : anndata.AnnData
            The gene expression matrix to consider.
            It is assumed to have a valid day column for each cell.
        config : dict
            Configuration to use for all parameters for the couplings :
            - t0, t1
            - lambda1, lambda2, epsilon, g
        """
        t0 = config.pop('t0', None)
        t1 = config.pop('t1', None)
        if t0 is None or t1 is None:
            raise ValueError("config must have both t0 and t1, indicating target timepoints")

        covariate = config.pop('covariate', None)
        if covariate is None:
            p0_indices = ds.obs['day'] == float(t0)
            p1_indices = ds.obs['day'] == float(t1)
        else:
            p0_indices = (ds.obs['day'] == float(t0)) & (ds.obs['covariate'] == covariate[0])
            p1_indices = (ds.obs['day'] == float(t1)) & (ds.obs['covariate'] == covariate[1])

        p0 = ds[p0_indices, :]
        p1 = ds[p1_indices, :]

        if 'cell_growth_rate' in p0.obs.columns:
            config['g'] = np.asarray(p0.obs['cell_growth_rate'].values)
        if 'pp' in p0.obs.columns:
            config['pp'] = np.asarray(p0.obs['pp'].values)
        if 'pp' in p1.obs.columns:
            config['qq'] = np.asarray(p1.obs['pp'].values)

        local_pca = config.pop('local_pca', None)
        eigenvals = None
        if local_pca is not None and local_pca > 0:
            # pca, mean = wot.ot.get_pca(local_pca, p0.X, p1.X)
            # p0_x = wot.ot.pca_transform(pca, mean, p0.X)
            # p1_x = wot.ot.pca_transform(pca, mean, p1.X)
            p0_x, p1_x, pca, mean = wot.ot.compute_pca(p0.X, p1.X, local_pca)
            eigenvals = np.diag(pca.singular_values_)
        else:
            p0_x = p0.X
            p1_x = p1.X

        C = OTModel.compute_default_cost_matrix(p0_x, p1_x, eigenvals)
        if config.get('g') is None:
            config['g'] = np.ones(C.shape[0])
        delta_days = t1 - t0
        config['g'] = config['g'] ** delta_days
        tmap = wot.ot.transport_stable_learn_growth(C, **config)
        return anndata.AnnData(tmap, p0.obs.copy(), p1.obs.copy())<|MERGE_RESOLUTION|>--- conflicted
+++ resolved
@@ -183,13 +183,8 @@
 
         if with_covariates:
             covariate_day_pairs = [(*d, c) for d, c in itertools.product(day_pairs, self.get_covariate_pairs())]
-<<<<<<< HEAD
-            if type(day_pairs) is dict:
-                day_pairs = list(day_pairs.keys())
-=======
             # if type(day_pairs) is dict:
             #     day_pairs = list(day_pairs.keys())
->>>>>>> 759da64d
             day_pairs = covariate_day_pairs
 
         # if not force:
